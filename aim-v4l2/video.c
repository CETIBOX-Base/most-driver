/*
 * V4L2 AIM - V4L2 Application Interface Module for MostCore
 *
 * Copyright (C) 2015, Microchip Technology Germany II GmbH & Co. KG
 *
 * This program is distributed in the hope that it will be useful,
 * but WITHOUT ANY WARRANTY; without even the implied warranty of
 * MERCHANTABILITY or FITNESS FOR A PARTICULAR PURPOSE.  See the
 * GNU General Public License for more details.
 *
 * This file is licensed under GPLv2.
 */

#define pr_fmt(fmt) KBUILD_MODNAME ": " fmt

#include <linux/module.h>
#include <linux/slab.h>
#include <linux/init.h>
#include <linux/device.h>
#include <linux/suspend.h>
#include <linux/videodev2.h>
#include <linux/mutex.h>
#include <media/v4l2-common.h>
#include <media/v4l2-ioctl.h>
#include <media/v4l2-event.h>
#include <media/v4l2-device.h>
#include <media/v4l2-ctrls.h>
#include <media/v4l2-fh.h>

#include "mostcore.h"

#define V4L2_AIM_MAX_INPUT  1

static struct most_aim aim_info;

struct most_video_dev {
	struct most_interface *iface;
	int ch_idx;
	struct list_head list;
	bool mute;

	struct list_head pending_mbos;
	spinlock_t list_lock;

	struct v4l2_device v4l2_dev;
	atomic_t access_ref;
	struct video_device *vdev;
	unsigned int ctrl_input;

	struct mutex lock;

	wait_queue_head_t wait_data;
};

struct aim_fh {
	/* must be the first field of this struct! */
	struct v4l2_fh fh;
	struct most_video_dev *mdev;
	u32 offs;
};

static struct list_head video_devices = LIST_HEAD_INIT(video_devices);
static struct spinlock list_lock;

static inline bool data_ready(struct most_video_dev *mdev)
{
	return !list_empty(&mdev->pending_mbos);
}

static inline struct mbo *get_top_mbo(struct most_video_dev *mdev)
{
	return list_first_entry(&mdev->pending_mbos, struct mbo, list);
}

static int aim_vdev_open(struct file *filp)
{
	int ret;
	struct video_device *vdev = video_devdata(filp);
	struct most_video_dev *mdev = video_drvdata(filp);
	struct aim_fh *fh;

	v4l2_info(&mdev->v4l2_dev, "aim_vdev_open()\n");

	switch (vdev->vfl_type) {
	case VFL_TYPE_GRABBER:
		break;
	default:
		return -EINVAL;
	}

	fh = kzalloc(sizeof(*fh), GFP_KERNEL);
	if (!fh)
		return -ENOMEM;

	if (!atomic_inc_and_test(&mdev->access_ref)) {
		v4l2_err(&mdev->v4l2_dev, "too many clients\n");
		ret = -EBUSY;
		goto err_dec;
	}

	fh->mdev = mdev;
	v4l2_fh_init(&fh->fh, vdev);
	filp->private_data = fh;

	v4l2_fh_add(&fh->fh);

	ret = most_start_channel(mdev->iface, mdev->ch_idx, &aim_info);
	if (ret) {
		v4l2_err(&mdev->v4l2_dev, "most_start_channel() failed\n");
		goto err_rm;
	}

	return 0;

err_rm:
	v4l2_fh_del(&fh->fh);
	v4l2_fh_exit(&fh->fh);

err_dec:
	atomic_dec(&mdev->access_ref);
	kfree(fh);
	return ret;
}

static int aim_vdev_close(struct file *filp)
{
	struct aim_fh *fh = filp->private_data;
	struct most_video_dev *mdev = fh->mdev;
	struct mbo *mbo, *tmp;

	v4l2_info(&mdev->v4l2_dev, "aim_vdev_close()\n");

	/*
	 * We need to put MBOs back before we call most_stop_channel()
	 * to deallocate MBOs.
	 * From the other hand mostcore still calling rx_completion()
	 * to deliver MBOs until most_stop_channel() is called.
	 * Use mute to work around this issue.
	 * This must be implemented in core.
	 */

	spin_lock_irq(&mdev->list_lock);
	mdev->mute = true;
	list_for_each_entry_safe(mbo, tmp, &mdev->pending_mbos, list) {
		list_del(&mbo->list);
		spin_unlock_irq(&mdev->list_lock);
		most_put_mbo(mbo);
		spin_lock_irq(&mdev->list_lock);
	}
	spin_unlock_irq(&mdev->list_lock);
	most_stop_channel(mdev->iface, mdev->ch_idx, &aim_info);
	mdev->mute = false;

	v4l2_fh_del(&fh->fh);
	v4l2_fh_exit(&fh->fh);

	atomic_dec(&mdev->access_ref);
	kfree(fh);
	return 0;
}

static ssize_t aim_vdev_read(struct file *filp, char __user *buf,
			     size_t count, loff_t *pos)
{
	struct aim_fh *fh = filp->private_data;
	struct most_video_dev *mdev = fh->mdev;
	int ret = 0;

	if (*pos)
		return -ESPIPE;

	if (!mdev)
		return -ENODEV;

	/* wait for the first buffer */
	if (!(filp->f_flags & O_NONBLOCK)) {
		if (wait_event_interruptible(mdev->wait_data, data_ready(mdev)))
			return -ERESTARTSYS;
	}

	if (!data_ready(mdev))
		return -EAGAIN;

	while (count > 0 && data_ready(mdev)) {
		struct mbo *const mbo = get_top_mbo(mdev);
		int const rem = mbo->processed_length - fh->offs;
		int const cnt = rem < count ? rem : count;

		if (copy_to_user(buf, mbo->virt_address + fh->offs, cnt)) {
			v4l2_err(&mdev->v4l2_dev, "read: copy_to_user failed\n");
			if (!ret)
				ret = -EFAULT;
			return ret;
		}

		fh->offs += cnt;
		count -= cnt;
		buf += cnt;
		ret += cnt;

		if (cnt >= rem) {
			fh->offs = 0;
			spin_lock_irq(&mdev->list_lock);
			list_del(&mbo->list);
			spin_unlock_irq(&mdev->list_lock);
			most_put_mbo(mbo);
		}
	}
	return ret;
}

static unsigned int aim_vdev_poll(struct file *filp, poll_table *wait)
{
	struct aim_fh *fh = filp->private_data;
	struct most_video_dev *mdev = fh->mdev;
	unsigned int mask = 0;

	/* only wait if no data is available */
	if (!data_ready(mdev))
		poll_wait(filp, &mdev->wait_data, wait);
	if (data_ready(mdev))
		mask |= POLLIN | POLLRDNORM;

	return mask;
}

static void aim_set_format_struct(struct v4l2_format *f)
{
	f->fmt.pix.width = 8;
	f->fmt.pix.height = 8;
	f->fmt.pix.pixelformat = V4L2_PIX_FMT_MPEG;
	f->fmt.pix.bytesperline = 0;
	f->fmt.pix.sizeimage = 188 * 2;
	f->fmt.pix.colorspace = V4L2_COLORSPACE_REC709;
	f->fmt.pix.field = V4L2_FIELD_NONE;
	f->fmt.pix.priv = 0;
}

static int aim_set_format(struct most_video_dev *mdev, unsigned int cmd,
			  struct v4l2_format *format)
{
	if (format->fmt.pix.pixelformat != V4L2_PIX_FMT_MPEG)
		return -EINVAL;

	if (cmd == VIDIOC_TRY_FMT)
		return 0;

	aim_set_format_struct(format);

	return 0;
}

static int vidioc_querycap(struct file *file, void *priv,
			   struct v4l2_capability *cap)
{
	struct aim_fh *fh = priv;
	struct most_video_dev *mdev = fh->mdev;

	v4l2_info(&mdev->v4l2_dev, "vidioc_querycap()\n");

	strlcpy(cap->driver, "v4l2_most_aim", sizeof(cap->driver));
	strlcpy(cap->card, "MOST", sizeof(cap->card));
	snprintf(cap->bus_info, sizeof(cap->bus_info),
		 "%s", mdev->iface->description);

	cap->capabilities =
		V4L2_CAP_READWRITE |
		V4L2_CAP_TUNER |
		V4L2_CAP_VIDEO_CAPTURE;
	return 0;
}

static int vidioc_enum_fmt_vid_cap(struct file *file, void *priv,
				   struct v4l2_fmtdesc *f)
{
	struct aim_fh *fh = priv;
	struct most_video_dev *mdev = fh->mdev;

	v4l2_info(&mdev->v4l2_dev, "vidioc_enum_fmt_vid_cap() %d\n", f->index);

	if (f->index)
		return -EINVAL;

	strcpy(f->description, "MPEG");
	f->type = V4L2_BUF_TYPE_VIDEO_CAPTURE;
	f->flags = V4L2_FMT_FLAG_COMPRESSED;
	f->pixelformat = V4L2_PIX_FMT_MPEG;

	return 0;
}

static int vidioc_g_fmt_vid_cap(struct file *file, void *priv,
				struct v4l2_format *f)
{
	struct aim_fh *fh = priv;
	struct most_video_dev *mdev = fh->mdev;

	v4l2_info(&mdev->v4l2_dev, "vidioc_g_fmt_vid_cap()\n");

	aim_set_format_struct(f);
	return 0;
}

static int vidioc_try_fmt_vid_cap(struct file *file, void *priv,
				  struct v4l2_format *f)
{
	struct aim_fh *fh = priv;
	struct most_video_dev *mdev = fh->mdev;

	return aim_set_format(mdev, VIDIOC_TRY_FMT, f);
}

static int vidioc_s_fmt_vid_cap(struct file *file, void *priv,
				struct v4l2_format *f)
{
	struct aim_fh *fh = priv;
	struct most_video_dev *mdev = fh->mdev;

	return aim_set_format(mdev, VIDIOC_S_FMT, f);
}

static int vidioc_g_std(struct file *file, void *priv, v4l2_std_id *norm)
{
	struct aim_fh *fh = priv;
	struct most_video_dev *mdev = fh->mdev;

	v4l2_info(&mdev->v4l2_dev, "vidioc_g_std()\n");

	*norm = V4L2_STD_UNKNOWN;
	return 0;
}

static int vidioc_enum_input(struct file *file, void *priv,
			     struct v4l2_input *input)
{
	struct aim_fh *fh = priv;
	struct most_video_dev *mdev = fh->mdev;

	if (input->index >= V4L2_AIM_MAX_INPUT)
		return -EINVAL;

	strcpy(input->name, "MOST Video");
	input->type |= V4L2_INPUT_TYPE_CAMERA;
	input->audioset = 0;

	input->std = mdev->vdev->tvnorms;

	return 0;
}

static int vidioc_g_input(struct file *file, void *priv, unsigned int *i)
{
	struct aim_fh *fh = priv;
	struct most_video_dev *mdev = fh->mdev;
	*i = mdev->ctrl_input;
	return 0;
}

static int vidioc_s_input(struct file *file, void *priv, unsigned int index)
{
	struct aim_fh *fh = priv;
	struct most_video_dev *mdev = fh->mdev;

	v4l2_info(&mdev->v4l2_dev, "vidioc_s_input(%d)\n", index);

	if (index >= V4L2_AIM_MAX_INPUT)
		return -EINVAL;
	mdev->ctrl_input = index;
	return 0;
}

static struct v4l2_file_operations aim_fops = {
	.owner      = THIS_MODULE,
	.open       = aim_vdev_open,
	.release    = aim_vdev_close,
	.read       = aim_vdev_read,
	.poll       = aim_vdev_poll,
	.unlocked_ioctl = video_ioctl2,
};

static const struct v4l2_ioctl_ops video_ioctl_ops = {
	.vidioc_querycap            = vidioc_querycap,
	.vidioc_enum_fmt_vid_cap    = vidioc_enum_fmt_vid_cap,
	.vidioc_g_fmt_vid_cap       = vidioc_g_fmt_vid_cap,
	.vidioc_try_fmt_vid_cap     = vidioc_try_fmt_vid_cap,
	.vidioc_s_fmt_vid_cap       = vidioc_s_fmt_vid_cap,
	.vidioc_g_std               = vidioc_g_std,
	.vidioc_enum_input          = vidioc_enum_input,
	.vidioc_g_input             = vidioc_g_input,
	.vidioc_s_input             = vidioc_s_input,
};

static const struct video_device aim_videodev_template = {
	.fops = &aim_fops,
	.release = video_device_release,
	.ioctl_ops = &video_ioctl_ops,
	.tvnorms = V4L2_STD_UNKNOWN,
};

/**************************************************************************/

static struct most_video_dev *get_aim_dev(
	struct most_interface *iface, int channel_idx)
{
<<<<<<< HEAD
	struct most_video_dev *mdev, *tmp;
	unsigned long flags;

	spin_lock_irqsave(&list_lock, flags);
	list_for_each_entry_safe(mdev, tmp, &video_devices, list) {
=======
	struct most_video_dev *mdev;
	unsigned long flags;

	spin_lock_irqsave(&list_lock, flags);
	list_for_each_entry(mdev, &video_devices, list) {
>>>>>>> 7dd8f112
		if (mdev->iface == iface && mdev->ch_idx == channel_idx) {
			spin_unlock_irqrestore(&list_lock, flags);
			return mdev;
		}
	}
	spin_unlock_irqrestore(&list_lock, flags);
	return NULL;
}

static int aim_rx_data(struct mbo *mbo)
{
	unsigned long flags;
	struct most_video_dev *mdev =
		get_aim_dev(mbo->ifp, mbo->hdm_channel_id);

	if (!mdev)
		return -EIO;

	spin_lock_irqsave(&mdev->list_lock, flags);
	if (unlikely(mdev->mute)) {
		spin_unlock_irqrestore(&mdev->list_lock, flags);
		return -EIO;
	}

	list_add_tail(&mbo->list, &mdev->pending_mbos);
	spin_unlock_irqrestore(&mdev->list_lock, flags);
	wake_up_interruptible(&mdev->wait_data);
	return 0;
}

static int aim_register_videodev(struct most_video_dev *mdev)
{
	int ret;

<<<<<<< HEAD
	pr_info("aim_register_videodev(%s)\n", mdev->v4l2_dev.name);
=======
	v4l2_info(&mdev->v4l2_dev, "aim_register_videodev()\n");
>>>>>>> 7dd8f112

	init_waitqueue_head(&mdev->wait_data);

	/* allocate and fill v4l2 video struct */
	mdev->vdev = video_device_alloc();
	if (!mdev->vdev)
		return -ENOMEM;

	/* Fill the video capture device struct */
	*mdev->vdev = aim_videodev_template;
	mdev->vdev->v4l2_dev = &mdev->v4l2_dev;
	mdev->vdev->lock = &mdev->lock;
<<<<<<< HEAD
	strcpy(mdev->vdev->name, mdev->v4l2_dev.name);
=======
	snprintf(mdev->vdev->name, sizeof(mdev->vdev->name), "MOST: %s",
		 mdev->v4l2_dev.name);
>>>>>>> 7dd8f112

	/* Register the v4l2 device */
	video_set_drvdata(mdev->vdev, mdev);
	ret = video_register_device(mdev->vdev, VFL_TYPE_GRABBER, -1);
	if (ret) {
		v4l2_err(&mdev->v4l2_dev, "video_register_device failed (%d)\n",
			 ret);
		video_device_release(mdev->vdev);
	}

	return ret;
}

static void aim_unregister_videodev(struct most_video_dev *mdev)
{
	v4l2_info(&mdev->v4l2_dev, "aim_unregister_videodev()\n");

	video_unregister_device(mdev->vdev);
}

static void aim_v4l2_dev_release(struct v4l2_device *v4l2_dev)
{
	struct most_video_dev *mdev =
		container_of(v4l2_dev, struct most_video_dev, v4l2_dev);

	v4l2_device_unregister(v4l2_dev);
	kfree(mdev);
}

static int aim_probe_channel(struct most_interface *iface, int channel_idx,
			     struct most_channel_config *ccfg,
			     struct kobject *parent, char *name)
{
	int ret;
	struct most_video_dev *mdev = get_aim_dev(iface, channel_idx);

<<<<<<< HEAD
	pr_info("aim_probe_channel(%d, %s)\n", channel_idx, name);
=======
	pr_info("aim_probe_channel(%s)\n", name);
>>>>>>> 7dd8f112

	if (mdev) {
		pr_err("channel already linked\n");
		return -EEXIST;
	}

	if (ccfg->direction != MOST_CH_RX) {
		pr_err("wrong direction, expect rx\n");
		return -EINVAL;
	}

	if (ccfg->data_type != MOST_CH_SYNC &&
	    ccfg->data_type != MOST_CH_ISOC_AVP) {
		pr_err("wrong channel type, expect sync or isoc_avp\n");
		return -EINVAL;
	}

	mdev = kzalloc(sizeof(*mdev), GFP_KERNEL);
	if (!mdev)
		return -ENOMEM;

	mutex_init(&mdev->lock);
	atomic_set(&mdev->access_ref, -1);
	spin_lock_init(&mdev->list_lock);
	INIT_LIST_HEAD(&mdev->pending_mbos);
	mdev->iface = iface;
	mdev->ch_idx = channel_idx;
	mdev->v4l2_dev.release = aim_v4l2_dev_release;

	/* Create the v4l2_device */
	strlcpy(mdev->v4l2_dev.name, name, sizeof(mdev->v4l2_dev.name));
	ret = v4l2_device_register(NULL, &mdev->v4l2_dev);
	if (ret) {
		pr_err("v4l2_device_register() failed\n");
		kfree(mdev);
		return ret;
	}

	ret = aim_register_videodev(mdev);
	if (ret)
		goto err_unreg;

	spin_lock_irq(&list_lock);
	list_add(&mdev->list, &video_devices);
	spin_unlock_irq(&list_lock);
<<<<<<< HEAD
=======
	v4l2_info(&mdev->v4l2_dev, "aim_probe_channel() done\n");
>>>>>>> 7dd8f112
	return 0;

err_unreg:
	v4l2_device_disconnect(&mdev->v4l2_dev);
	v4l2_device_put(&mdev->v4l2_dev);
	return ret;
}

static int aim_disconnect_channel(struct most_interface *iface,
				  int channel_idx)
{
	struct most_video_dev *mdev = get_aim_dev(iface, channel_idx);

	if (!mdev) {
		pr_err("no such channel is linked\n");
		return -ENOENT;
	}

<<<<<<< HEAD
=======
	v4l2_info(&mdev->v4l2_dev, "aim_disconnect_channel()\n");

>>>>>>> 7dd8f112
	spin_lock_irq(&list_lock);
	list_del(&mdev->list);
	spin_unlock_irq(&list_lock);

	aim_unregister_videodev(mdev);
	v4l2_device_disconnect(&mdev->v4l2_dev);
	v4l2_device_put(&mdev->v4l2_dev);
	return 0;
}

static struct most_aim aim_info = {
	.name = "v4l",
	.probe_channel = aim_probe_channel,
	.disconnect_channel = aim_disconnect_channel,
	.rx_completion = aim_rx_data,
};

static int __init aim_init(void)
{
	spin_lock_init(&list_lock);
	return most_register_aim(&aim_info);
}

static void __exit aim_exit(void)
{
	struct most_video_dev *mdev, *tmp;

	/*
	 * As the mostcore currently doesn't call disconnect_channel()
	 * for linked channels while we call most_deregister_aim()
	 * we simulate this call here.
	 * This must be fixed in core.
	 */
	spin_lock_irq(&list_lock);
	list_for_each_entry_safe(mdev, tmp, &video_devices, list) {
		list_del(&mdev->list);
		spin_unlock_irq(&list_lock);

		aim_unregister_videodev(mdev);
		v4l2_device_disconnect(&mdev->v4l2_dev);
		v4l2_device_put(&mdev->v4l2_dev);
		spin_lock_irq(&list_lock);
	}
	spin_unlock_irq(&list_lock);

	most_deregister_aim(&aim_info);
	BUG_ON(!list_empty(&video_devices));
}

module_init(aim_init);
module_exit(aim_exit);

MODULE_DESCRIPTION("V4L2 Application Interface Module for MostCore");
MODULE_AUTHOR("Andrey Shvetsov <andrey.shvetsov@k2l.de>");
MODULE_LICENSE("GPL");<|MERGE_RESOLUTION|>--- conflicted
+++ resolved
@@ -402,19 +402,11 @@
 static struct most_video_dev *get_aim_dev(
 	struct most_interface *iface, int channel_idx)
 {
-<<<<<<< HEAD
-	struct most_video_dev *mdev, *tmp;
-	unsigned long flags;
-
-	spin_lock_irqsave(&list_lock, flags);
-	list_for_each_entry_safe(mdev, tmp, &video_devices, list) {
-=======
 	struct most_video_dev *mdev;
 	unsigned long flags;
 
 	spin_lock_irqsave(&list_lock, flags);
 	list_for_each_entry(mdev, &video_devices, list) {
->>>>>>> 7dd8f112
 		if (mdev->iface == iface && mdev->ch_idx == channel_idx) {
 			spin_unlock_irqrestore(&list_lock, flags);
 			return mdev;
@@ -449,11 +441,7 @@
 {
 	int ret;
 
-<<<<<<< HEAD
-	pr_info("aim_register_videodev(%s)\n", mdev->v4l2_dev.name);
-=======
 	v4l2_info(&mdev->v4l2_dev, "aim_register_videodev()\n");
->>>>>>> 7dd8f112
 
 	init_waitqueue_head(&mdev->wait_data);
 
@@ -466,12 +454,8 @@
 	*mdev->vdev = aim_videodev_template;
 	mdev->vdev->v4l2_dev = &mdev->v4l2_dev;
 	mdev->vdev->lock = &mdev->lock;
-<<<<<<< HEAD
-	strcpy(mdev->vdev->name, mdev->v4l2_dev.name);
-=======
 	snprintf(mdev->vdev->name, sizeof(mdev->vdev->name), "MOST: %s",
 		 mdev->v4l2_dev.name);
->>>>>>> 7dd8f112
 
 	/* Register the v4l2 device */
 	video_set_drvdata(mdev->vdev, mdev);
@@ -508,11 +492,7 @@
 	int ret;
 	struct most_video_dev *mdev = get_aim_dev(iface, channel_idx);
 
-<<<<<<< HEAD
-	pr_info("aim_probe_channel(%d, %s)\n", channel_idx, name);
-=======
 	pr_info("aim_probe_channel(%s)\n", name);
->>>>>>> 7dd8f112
 
 	if (mdev) {
 		pr_err("channel already linked\n");
@@ -558,10 +538,7 @@
 	spin_lock_irq(&list_lock);
 	list_add(&mdev->list, &video_devices);
 	spin_unlock_irq(&list_lock);
-<<<<<<< HEAD
-=======
 	v4l2_info(&mdev->v4l2_dev, "aim_probe_channel() done\n");
->>>>>>> 7dd8f112
 	return 0;
 
 err_unreg:
@@ -580,11 +557,8 @@
 		return -ENOENT;
 	}
 
-<<<<<<< HEAD
-=======
 	v4l2_info(&mdev->v4l2_dev, "aim_disconnect_channel()\n");
 
->>>>>>> 7dd8f112
 	spin_lock_irq(&list_lock);
 	list_del(&mdev->list);
 	spin_unlock_irq(&list_lock);
