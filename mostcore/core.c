/*
 * core.c - Implementation of core module of MOST Linux driver stack
 *
 * Copyright (C) 2013-2015 Microchip Technology Germany II GmbH & Co. KG
 *
 * This program is distributed in the hope that it will be useful,
 * but WITHOUT ANY WARRANTY; without even the implied warranty of
 * MERCHANTABILITY or FITNESS FOR A PARTICULAR PURPOSE.  See the
 * GNU General Public License for more details.
 *
 * This file is licensed under GPLv2.
 */

#define pr_fmt(fmt) KBUILD_MODNAME ": " fmt
#include <linux/module.h>
#include <linux/fs.h>
#include <linux/slab.h>
#include <linux/init.h>
#include <linux/device.h>
#include <linux/list.h>
#include <linux/poll.h>
#include <linux/wait.h>
#include <linux/kobject.h>
#include <linux/mutex.h>
#include <linux/completion.h>
#include <linux/sysfs.h>
#include <linux/kthread.h>
#include <linux/dma-mapping.h>
#include <linux/idr.h>
#include "mostcore.h"

#define MAX_CHANNELS	64
#define STRING_SIZE	80

static struct class *most_class;
static struct device *core_dev;
static struct ida mdev_id;
static int dummy_num_buffers;

struct most_c_aim_obj {
	struct most_aim *ptr;
	int refs;
	int num_buffers;
};

struct most_c_obj {
	struct kobject kobj;
	struct completion cleanup;
	atomic_t mbo_ref;
	atomic_t mbo_nq_level;
	u16 channel_id;
	bool is_poisoned;
	struct mutex start_mutex;
	struct mutex nq_mutex;
	int is_starving;
	struct most_interface *iface;
	struct most_inst_obj *inst;
	struct most_channel_config cfg;
	bool keep_mbo;
	bool enqueue_halt;
	struct list_head fifo;
	spinlock_t fifo_lock;
	struct list_head halt_fifo;
	struct list_head list;
	struct most_c_aim_obj aim0;
	struct most_c_aim_obj aim1;
	struct list_head trash_fifo;
	struct task_struct *hdm_enqueue_task;
	wait_queue_head_t hdm_fifo_wq;
	struct {
		ulong bytes, pkts;
	} stats;
};

#define to_c_obj(d) container_of(d, struct most_c_obj, kobj)

struct most_inst_obj {
	int dev_id;
	struct most_interface *iface;
	struct list_head channel_list;
	struct most_c_obj *channel[MAX_CHANNELS];
	struct kobject kobj;
	struct list_head list;
};

static const struct {
	int most_ch_data_type;
	char *name;
} ch_data_type[] = { { MOST_CH_CONTROL, "control\n" },
	{ MOST_CH_ASYNC, "async\n" },
	{ MOST_CH_SYNC, "sync\n" },
	{ MOST_CH_ISOC_AVP, "isoc_avp\n"} };

#define to_inst_obj(d) container_of(d, struct most_inst_obj, kobj)

/**
 * list_pop_mbo - retrieves the first MBO of the list and removes it
 * @ptr: the list head to grab the MBO from.
 */
#define list_pop_mbo(ptr)						\
({									\
	struct mbo *_mbo = list_first_entry(ptr, struct mbo, list);	\
	list_del(&_mbo->list);						\
	_mbo;								\
})

/*		     ___	     ___
 *		     ___C H A N N E L___
 */

/**
 * struct most_c_attr - to access the attributes of a channel object
 * @attr: attributes of a channel
 * @show: pointer to the show function
 * @store: pointer to the store function
 */
struct most_c_attr {
	struct attribute attr;
	ssize_t (*show)(struct most_c_obj *d,
			struct most_c_attr *attr,
			char *buf);
	ssize_t (*store)(struct most_c_obj *d,
			 struct most_c_attr *attr,
			 const char *buf,
			 size_t count);
};

#define to_channel_attr(a) container_of(a, struct most_c_attr, attr)

#define MOST_CHNL_ATTR(_name, _mode, _show, _store) \
		struct most_c_attr most_chnl_attr_##_name = \
		__ATTR(_name, _mode, _show, _store)

/**
 * channel_attr_show - show function of channel object
 * @kobj: pointer to its kobject
 * @attr: pointer to its attributes
 * @buf: buffer
 */
static ssize_t channel_attr_show(struct kobject *kobj, struct attribute *attr,
				 char *buf)
{
	struct most_c_attr *channel_attr = to_channel_attr(attr);
	struct most_c_obj *c_obj = to_c_obj(kobj);

	if (!channel_attr->show)
		return -EIO;

	return channel_attr->show(c_obj, channel_attr, buf);
}

/**
 * channel_attr_store - store function of channel object
 * @kobj: pointer to its kobject
 * @attr: pointer to its attributes
 * @buf: buffer
 * @len: length of buffer
 */
static ssize_t channel_attr_store(struct kobject *kobj,
				  struct attribute *attr,
				  const char *buf,
				  size_t len)
{
	struct most_c_attr *channel_attr = to_channel_attr(attr);
	struct most_c_obj *c_obj = to_c_obj(kobj);

	if (!channel_attr->store)
		return -EIO;
	return channel_attr->store(c_obj, channel_attr, buf, len);
}

static const struct sysfs_ops most_channel_sysfs_ops = {
	.show = channel_attr_show,
	.store = channel_attr_store,
};

/**
 * most_free_mbo_coherent - free an MBO and its coherent buffer
 * @mbo: buffer to be released
 *
 */
static void most_free_mbo_coherent(struct mbo *mbo)
{
	struct most_c_obj *c = mbo->context;
	u16 const coherent_buf_size = c->cfg.buffer_size + c->cfg.extra_len;

	dma_free_coherent(NULL, coherent_buf_size, mbo->virt_address,
			  mbo->bus_address);
	kfree(mbo);
	if (atomic_sub_and_test(1, &c->mbo_ref))
		complete(&c->cleanup);
}

/**
 * flush_channel_fifos - clear the channel fifos
 * @c: pointer to channel object
 */
static void flush_channel_fifos(struct most_c_obj *c)
{
	unsigned long flags, hf_flags;
	struct mbo *mbo, *tmp;

	if (list_empty(&c->fifo) && list_empty(&c->halt_fifo))
		return;

	spin_lock_irqsave(&c->fifo_lock, flags);
	list_for_each_entry_safe(mbo, tmp, &c->fifo, list) {
		list_del(&mbo->list);
		spin_unlock_irqrestore(&c->fifo_lock, flags);
		most_free_mbo_coherent(mbo);
		spin_lock_irqsave(&c->fifo_lock, flags);
	}
	spin_unlock_irqrestore(&c->fifo_lock, flags);

	spin_lock_irqsave(&c->fifo_lock, hf_flags);
	list_for_each_entry_safe(mbo, tmp, &c->halt_fifo, list) {
		list_del(&mbo->list);
		spin_unlock_irqrestore(&c->fifo_lock, hf_flags);
		most_free_mbo_coherent(mbo);
		spin_lock_irqsave(&c->fifo_lock, hf_flags);
	}
	spin_unlock_irqrestore(&c->fifo_lock, hf_flags);

	if (unlikely((!list_empty(&c->fifo) || !list_empty(&c->halt_fifo))))
		pr_info("WARN: fifo | trash fifo not empty\n");
}

/**
 * flush_trash_fifo - clear the trash fifo
 * @c: pointer to channel object
 */
static int flush_trash_fifo(struct most_c_obj *c)
{
	struct mbo *mbo, *tmp;
	unsigned long flags;

	spin_lock_irqsave(&c->fifo_lock, flags);
	list_for_each_entry_safe(mbo, tmp, &c->trash_fifo, list) {
		list_del(&mbo->list);
		spin_unlock_irqrestore(&c->fifo_lock, flags);
		most_free_mbo_coherent(mbo);
		spin_lock_irqsave(&c->fifo_lock, flags);
	}
	spin_unlock_irqrestore(&c->fifo_lock, flags);
	return 0;
}

/**
 * most_channel_release - release function of channel object
 * @kobj: pointer to channel's kobject
 */
static void most_channel_release(struct kobject *kobj)
{
	struct most_c_obj *c = to_c_obj(kobj);

	kfree(c);
}

static ssize_t show_available_directions(struct most_c_obj *c,
					 struct most_c_attr *attr,
					 char *buf)
{
	unsigned int i = c->channel_id;

	strcpy(buf, "");
	if (c->iface->channel_vector[i].direction & MOST_CH_RX)
		strcat(buf, "dir_rx ");
	if (c->iface->channel_vector[i].direction & MOST_CH_TX)
		strcat(buf, "dir_tx ");
	strcat(buf, "\n");
	return strlen(buf) + 1;
}

static ssize_t show_available_datatypes(struct most_c_obj *c,
					struct most_c_attr *attr,
					char *buf)
{
	unsigned int i = c->channel_id;

	strcpy(buf, "");
	if (c->iface->channel_vector[i].data_type & MOST_CH_CONTROL)
		strcat(buf, "control ");
	if (c->iface->channel_vector[i].data_type & MOST_CH_ASYNC)
		strcat(buf, "async ");
	if (c->iface->channel_vector[i].data_type & MOST_CH_SYNC)
		strcat(buf, "sync ");
	if (c->iface->channel_vector[i].data_type & MOST_CH_ISOC_AVP)
		strcat(buf, "isoc_avp ");
	strcat(buf, "\n");
	return strlen(buf) + 1;
}

static
ssize_t show_number_of_packet_buffers(struct most_c_obj *c,
				      struct most_c_attr *attr,
				      char *buf)
{
	unsigned int i = c->channel_id;

	return snprintf(buf, PAGE_SIZE, "%d\n",
			c->iface->channel_vector[i].num_buffers_packet);
}

static
ssize_t show_number_of_stream_buffers(struct most_c_obj *c,
				      struct most_c_attr *attr,
				      char *buf)
{
	unsigned int i = c->channel_id;

	return snprintf(buf, PAGE_SIZE, "%d\n",
			c->iface->channel_vector[i].num_buffers_streaming);
}

static
ssize_t show_size_of_packet_buffer(struct most_c_obj *c,
				   struct most_c_attr *attr,
				   char *buf)
{
	unsigned int i = c->channel_id;

	return snprintf(buf, PAGE_SIZE, "%d\n",
			c->iface->channel_vector[i].buffer_size_packet);
}

static
ssize_t show_size_of_stream_buffer(struct most_c_obj *c,
				   struct most_c_attr *attr,
				   char *buf)
{
	unsigned int i = c->channel_id;

	return snprintf(buf, PAGE_SIZE, "%d\n",
			c->iface->channel_vector[i].buffer_size_streaming);
}

static ssize_t show_channel_starving(struct most_c_obj *c,
				     struct most_c_attr *attr,
				     char *buf)
{
	return snprintf(buf, PAGE_SIZE, "%d\n", c->is_starving);
}

#define create_show_channel_attribute(val) \
	static MOST_CHNL_ATTR(val, S_IRUGO, show_##val, NULL)

create_show_channel_attribute(available_directions);
create_show_channel_attribute(available_datatypes);
create_show_channel_attribute(number_of_packet_buffers);
create_show_channel_attribute(number_of_stream_buffers);
create_show_channel_attribute(size_of_stream_buffer);
create_show_channel_attribute(size_of_packet_buffer);
create_show_channel_attribute(channel_starving);

static ssize_t show_set_number_of_buffers(struct most_c_obj *c,
					  struct most_c_attr *attr,
					  char *buf)
{
	return snprintf(buf, PAGE_SIZE, "%d\n", c->cfg.num_buffers);
}

static ssize_t store_set_number_of_buffers(struct most_c_obj *c,
					   struct most_c_attr *attr,
					   const char *buf,
					   size_t count)
{
	int ret = kstrtou16(buf, 0, &c->cfg.num_buffers);

	if (ret)
		return ret;
	return count;
}

static ssize_t show_set_buffer_size(struct most_c_obj *c,
				    struct most_c_attr *attr,
				    char *buf)
{
	return snprintf(buf, PAGE_SIZE, "%d\n", c->cfg.buffer_size);
}

static ssize_t store_set_buffer_size(struct most_c_obj *c,
				     struct most_c_attr *attr,
				     const char *buf,
				     size_t count)
{
	int ret = kstrtou16(buf, 0, &c->cfg.buffer_size);

	if (ret)
		return ret;
	return count;
}

static ssize_t show_set_direction(struct most_c_obj *c,
				  struct most_c_attr *attr,
				  char *buf)
{
	if (c->cfg.direction & MOST_CH_TX)
		return snprintf(buf, PAGE_SIZE, "dir_tx\n");
	else if (c->cfg.direction & MOST_CH_RX)
		return snprintf(buf, PAGE_SIZE, "dir_rx\n");
	return snprintf(buf, PAGE_SIZE, "unconfigured\n");
}

static ssize_t store_set_direction(struct most_c_obj *c,
				   struct most_c_attr *attr,
				   const char *buf,
				   size_t count)
{
	if (!strcmp(buf, "dir_rx\n")) {
		c->cfg.direction = MOST_CH_RX;
	} else if (!strcmp(buf, "dir_tx\n")) {
		c->cfg.direction = MOST_CH_TX;
	} else {
		pr_info("WARN: invalid attribute settings\n");
		return -EINVAL;
	}
	return count;
}

static ssize_t show_set_datatype(struct most_c_obj *c,
				 struct most_c_attr *attr,
				 char *buf)
{
	int i;

	for (i = 0; i < ARRAY_SIZE(ch_data_type); i++) {
		if (c->cfg.data_type & ch_data_type[i].most_ch_data_type)
			return snprintf(buf, PAGE_SIZE, ch_data_type[i].name);
	}
	return snprintf(buf, PAGE_SIZE, "unconfigured\n");
}

static ssize_t store_set_datatype(struct most_c_obj *c,
				  struct most_c_attr *attr,
				  const char *buf,
				  size_t count)
{
	int i;

	for (i = 0; i < ARRAY_SIZE(ch_data_type); i++) {
		if (!strcmp(buf, ch_data_type[i].name)) {
			c->cfg.data_type = ch_data_type[i].most_ch_data_type;
			break;
		}
	}

	if (i == ARRAY_SIZE(ch_data_type)) {
		pr_info("WARN: invalid attribute settings\n");
		return -EINVAL;
	}
	return count;
}

static ssize_t show_set_subbuffer_size(struct most_c_obj *c,
				       struct most_c_attr *attr,
				       char *buf)
{
	return snprintf(buf, PAGE_SIZE, "%d\n", c->cfg.subbuffer_size);
}

static ssize_t store_set_subbuffer_size(struct most_c_obj *c,
					struct most_c_attr *attr,
					const char *buf,
					size_t count)
{
	int ret = kstrtou16(buf, 0, &c->cfg.subbuffer_size);

	if (ret)
		return ret;
	return count;
}

static ssize_t show_set_packets_per_xact(struct most_c_obj *c,
					 struct most_c_attr *attr,
					 char *buf)
{
	return snprintf(buf, PAGE_SIZE, "%d\n", c->cfg.packets_per_xact);
}

static ssize_t store_set_packets_per_xact(struct most_c_obj *c,
					  struct most_c_attr *attr,
					  const char *buf,
					  size_t count)
{
	int ret = kstrtou16(buf, 0, &c->cfg.packets_per_xact);

	if (ret)
		return ret;
	return count;
}

static ssize_t show_statistics(struct most_c_obj *c,
			       struct most_c_attr *attr,
			       char *buf)
{
	return snprintf(buf, PAGE_SIZE, "%lu %lu\n", c->stats.bytes, c->stats.pkts);
}

static ssize_t store_statistics(struct most_c_obj *c,
				struct most_c_attr *attr,
				const char *buf,
				size_t count)
{
	ulong v;
	int ret = kstrtoul(buf, 0, &v);

	if (ret)
		return ret;
	if (v != 0ul)
		return -EFBIG;
	c->stats.bytes = 0;
	c->stats.pkts = 0;
	return count;
}

#define create_channel_attribute(value) \
	static MOST_CHNL_ATTR(value, S_IRUGO | S_IWUSR, \
			      show_##value, \
			      store_##value)

create_channel_attribute(set_buffer_size);
create_channel_attribute(set_number_of_buffers);
create_channel_attribute(set_direction);
create_channel_attribute(set_datatype);
create_channel_attribute(set_subbuffer_size);
create_channel_attribute(set_packets_per_xact);
create_channel_attribute(statistics);

/**
 * most_channel_def_attrs - array of default attributes of channel object
 */
static struct attribute *most_channel_def_attrs[] = {
	&most_chnl_attr_available_directions.attr,
	&most_chnl_attr_available_datatypes.attr,
	&most_chnl_attr_number_of_packet_buffers.attr,
	&most_chnl_attr_number_of_stream_buffers.attr,
	&most_chnl_attr_size_of_packet_buffer.attr,
	&most_chnl_attr_size_of_stream_buffer.attr,
	&most_chnl_attr_set_number_of_buffers.attr,
	&most_chnl_attr_set_buffer_size.attr,
	&most_chnl_attr_set_direction.attr,
	&most_chnl_attr_set_datatype.attr,
	&most_chnl_attr_set_subbuffer_size.attr,
	&most_chnl_attr_set_packets_per_xact.attr,
	&most_chnl_attr_channel_starving.attr,
	&most_chnl_attr_statistics.attr,
	NULL,
};

static struct kobj_type most_channel_ktype = {
	.sysfs_ops = &most_channel_sysfs_ops,
	.release = most_channel_release,
	.default_attrs = most_channel_def_attrs,
};

static struct kset *most_channel_kset;

/**
 * create_most_c_obj - allocates a channel object
 * @name: name of the channel object
 * @parent: parent kobject
 *
 * This create a channel object and registers it with sysfs.
 * Returns a pointer to the object or NULL when something went wrong.
 */
static struct most_c_obj *
create_most_c_obj(const char *name, struct kobject *parent)
{
	struct most_c_obj *c;
	int retval;

	c = kzalloc(sizeof(*c), GFP_KERNEL);
	if (!c)
		return NULL;
	c->kobj.kset = most_channel_kset;
	retval = kobject_init_and_add(&c->kobj, &most_channel_ktype, parent,
				      "%s", name);
	if (retval) {
		kobject_put(&c->kobj);
		return NULL;
	}
	kobject_uevent(&c->kobj, KOBJ_ADD);
	return c;
}

/*		     ___	       ___
 *		     ___I N S T A N C E___
 */
#define MOST_INST_ATTR(_name, _mode, _show, _store) \
		struct most_inst_attribute most_inst_attr_##_name = \
		__ATTR(_name, _mode, _show, _store)

static struct list_head instance_list;

/**
 * struct most_inst_attribute - to access the attributes of instance object
 * @attr: attributes of an instance
 * @show: pointer to the show function
 * @store: pointer to the store function
 */
struct most_inst_attribute {
	struct attribute attr;
	ssize_t (*show)(struct most_inst_obj *d,
			struct most_inst_attribute *attr,
			char *buf);
	ssize_t (*store)(struct most_inst_obj *d,
			 struct most_inst_attribute *attr,
			 const char *buf,
			 size_t count);
};

#define to_instance_attr(a) \
	container_of(a, struct most_inst_attribute, attr)

/**
 * instance_attr_show - show function for an instance object
 * @kobj: pointer to kobject
 * @attr: pointer to attribute struct
 * @buf: buffer
 */
static ssize_t instance_attr_show(struct kobject *kobj,
				  struct attribute *attr,
				  char *buf)
{
	struct most_inst_attribute *instance_attr;
	struct most_inst_obj *instance_obj;

	instance_attr = to_instance_attr(attr);
	instance_obj = to_inst_obj(kobj);

	if (!instance_attr->show)
		return -EIO;

	return instance_attr->show(instance_obj, instance_attr, buf);
}

/**
 * instance_attr_store - store function for an instance object
 * @kobj: pointer to kobject
 * @attr: pointer to attribute struct
 * @buf: buffer
 * @len: length of buffer
 */
static ssize_t instance_attr_store(struct kobject *kobj,
				   struct attribute *attr,
				   const char *buf,
				   size_t len)
{
	struct most_inst_attribute *instance_attr;
	struct most_inst_obj *instance_obj;

	instance_attr = to_instance_attr(attr);
	instance_obj = to_inst_obj(kobj);

	if (!instance_attr->store)
		return -EIO;

	return instance_attr->store(instance_obj, instance_attr, buf, len);
}

static const struct sysfs_ops most_inst_sysfs_ops = {
	.show = instance_attr_show,
	.store = instance_attr_store,
};

/**
 * most_inst_release - release function for instance object
 * @kobj: pointer to instance's kobject
 *
 * This frees the allocated memory for the instance object
 */
static void most_inst_release(struct kobject *kobj)
{
	struct most_inst_obj *inst = to_inst_obj(kobj);

	kfree(inst);
}

static ssize_t show_description(struct most_inst_obj *instance_obj,
				struct most_inst_attribute *attr,
				char *buf)
{
	return snprintf(buf, PAGE_SIZE, "%s\n",
			instance_obj->iface->description);
}

static ssize_t show_interface(struct most_inst_obj *instance_obj,
			      struct most_inst_attribute *attr,
			      char *buf)
{
	switch (instance_obj->iface->interface) {
	case ITYPE_LOOPBACK:
		return snprintf(buf, PAGE_SIZE, "loopback\n");
	case ITYPE_I2C:
		return snprintf(buf, PAGE_SIZE, "i2c\n");
	case ITYPE_I2S:
		return snprintf(buf, PAGE_SIZE, "i2s\n");
	case ITYPE_TSI:
		return snprintf(buf, PAGE_SIZE, "tsi\n");
	case ITYPE_HBI:
		return snprintf(buf, PAGE_SIZE, "hbi\n");
	case ITYPE_MEDIALB_DIM:
		return snprintf(buf, PAGE_SIZE, "mlb_dim\n");
	case ITYPE_MEDIALB_DIM2:
		return snprintf(buf, PAGE_SIZE, "mlb_dim2\n");
	case ITYPE_USB:
		return snprintf(buf, PAGE_SIZE, "usb\n");
	case ITYPE_PCIE:
		return snprintf(buf, PAGE_SIZE, "pcie\n");
	}
	return snprintf(buf, PAGE_SIZE, "unknown\n");
}

#define create_inst_attribute(value) \
	static MOST_INST_ATTR(value, S_IRUGO, show_##value, NULL)

create_inst_attribute(description);
create_inst_attribute(interface);

static struct attribute *most_inst_def_attrs[] = {
	&most_inst_attr_description.attr,
	&most_inst_attr_interface.attr,
	NULL,
};

static struct kobj_type most_inst_ktype = {
	.sysfs_ops = &most_inst_sysfs_ops,
	.release = most_inst_release,
	.default_attrs = most_inst_def_attrs,
};

static struct kset *most_inst_kset;

/**
 * create_most_inst_obj - creates an instance object
 * @name: name of the object to be created
 *
 * This allocates memory for an instance structure, assigns the proper kset
 * and registers it with sysfs.
 *
 * Returns a pointer to the instance object or NULL when something went wrong.
 */
static struct most_inst_obj *create_most_inst_obj(const char *name)
{
	struct most_inst_obj *inst;
	int retval;

	inst = kzalloc(sizeof(*inst), GFP_KERNEL);
	if (!inst)
		return NULL;
	inst->kobj.kset = most_inst_kset;
	retval = kobject_init_and_add(&inst->kobj, &most_inst_ktype, NULL,
				      "%s", name);
	if (retval) {
		kobject_put(&inst->kobj);
		return NULL;
	}
	kobject_uevent(&inst->kobj, KOBJ_ADD);
	return inst;
}

/**
 * destroy_most_inst_obj - MOST instance release function
 * @inst: pointer to the instance object
 *
 * This decrements the reference counter of the instance object.
 * If the reference count turns zero, its release function is called
 */
static void destroy_most_inst_obj(struct most_inst_obj *inst)
{
	struct most_c_obj *c, *tmp;

	list_for_each_entry_safe(c, tmp, &inst->channel_list, list) {
		flush_trash_fifo(c);
		flush_channel_fifos(c);
		kobject_put(&c->kobj);
	}
	kobject_put(&inst->kobj);
}

/*		     ___     ___
 *		     ___A I M___
 */
struct most_aim_obj {
	struct kobject kobj;
	struct list_head list;
	struct most_aim *driver;
	char add_link[STRING_SIZE];
	char remove_link[STRING_SIZE];
};

#define to_aim_obj(d) container_of(d, struct most_aim_obj, kobj)

static struct list_head aim_list;

/**
 * struct most_aim_attribute - to access the attributes of AIM object
 * @attr: attributes of an AIM
 * @show: pointer to the show function
 * @store: pointer to the store function
 */
struct most_aim_attribute {
	struct attribute attr;
	ssize_t (*show)(struct most_aim_obj *d,
			struct most_aim_attribute *attr,
			char *buf);
	ssize_t (*store)(struct most_aim_obj *d,
			 struct most_aim_attribute *attr,
			 const char *buf,
			 size_t count);
};

#define to_aim_attr(a) container_of(a, struct most_aim_attribute, attr)

/**
 * aim_attr_show - show function of an AIM object
 * @kobj: pointer to kobject
 * @attr: pointer to attribute struct
 * @buf: buffer
 */
static ssize_t aim_attr_show(struct kobject *kobj,
			     struct attribute *attr,
			     char *buf)
{
	struct most_aim_attribute *aim_attr;
	struct most_aim_obj *aim_obj;

	aim_attr = to_aim_attr(attr);
	aim_obj = to_aim_obj(kobj);

	if (!aim_attr->show)
		return -EIO;

	return aim_attr->show(aim_obj, aim_attr, buf);
}

/**
 * aim_attr_store - store function of an AIM object
 * @kobj: pointer to kobject
 * @attr: pointer to attribute struct
 * @buf: buffer
 * @len: length of buffer
 */
static ssize_t aim_attr_store(struct kobject *kobj,
			      struct attribute *attr,
			      const char *buf,
			      size_t len)
{
	struct most_aim_attribute *aim_attr;
	struct most_aim_obj *aim_obj;

	aim_attr = to_aim_attr(attr);
	aim_obj = to_aim_obj(kobj);

	if (!aim_attr->store)
		return -EIO;
	return aim_attr->store(aim_obj, aim_attr, buf, len);
}

static const struct sysfs_ops most_aim_sysfs_ops = {
	.show = aim_attr_show,
	.store = aim_attr_store,
};

/**
 * most_aim_release - AIM release function
 * @kobj: pointer to AIM's kobject
 */
static void most_aim_release(struct kobject *kobj)
{
	struct most_aim_obj *aim_obj = to_aim_obj(kobj);

	kfree(aim_obj);
}

static ssize_t show_add_link(struct most_aim_obj *aim_obj,
			     struct most_aim_attribute *attr,
			     char *buf)
{
	return snprintf(buf, PAGE_SIZE, "%s\n", aim_obj->add_link);
}

/**
 * split_string - parses and changes string in the buffer buf and
 * splits it into two mandatory and one optional substrings.
 *
 * @buf: complete string from attribute 'add_channel'
 * @a: address of pointer to 1st substring (=instance name)
 * @b: address of pointer to 2nd substring (=channel name)
 * @c: optional address of pointer to 3rd substring (=user defined name)
 *
 * Examples:
 *
 * Input: "mdev0:ch0@ep_81:my_channel\n" or
 *        "mdev0:ch0@ep_81:my_channel"
 *
 * Output: *a -> "mdev0", *b -> "ch0@ep_81", *c -> "my_channel"
 *
 * Input: "mdev0:ch0@ep_81\n"
 * Output: *a -> "mdev0", *b -> "ch0@ep_81", *c -> ""
 *
 * Input: "mdev0:ch0@ep_81"
 * Output: *a -> "mdev0", *b -> "ch0@ep_81", *c == NULL
 */
static int split_string(char *buf, char **a, char **b, char **c)
{
	*a = strsep(&buf, ":");
	if (!*a)
		return -EIO;

	*b = strsep(&buf, ":\n");
	if (!*b)
		return -EIO;

	if (c)
		*c = strsep(&buf, ":\n");

	return 0;
}

/**
 * get_channel_by_name - get pointer to channel object
 * @mdev: name of the device instance
 * @mdev_ch: name of the respective channel
 *
 * This retrieves the pointer to a channel object.
 */
static struct
most_c_obj *get_channel_by_name(char *mdev, char *mdev_ch)
{
	struct most_c_obj *c, *tmp;
	struct most_inst_obj *i, *i_tmp;
	int found = 0;

	list_for_each_entry_safe(i, i_tmp, &instance_list, list) {
		if (!strcmp(kobject_name(&i->kobj), mdev)) {
			found++;
			break;
		}
	}
	if (unlikely(!found))
		return ERR_PTR(-EIO);

	list_for_each_entry_safe(c, tmp, &i->channel_list, list) {
		if (!strcmp(kobject_name(&c->kobj), mdev_ch)) {
			found++;
			break;
		}
	}
	if (unlikely(found < 2))
		return ERR_PTR(-EIO);
	return c;
}

/**
 * store_add_link - store() function for add_link attribute
 * @aim_obj: pointer to AIM object
 * @attr: its attributes
 * @buf: buffer
 * @len: buffer length
 *
 * This parses the string given by buf and splits it into
 * three substrings. Note: third substring is optional. In case a cdev
 * AIM is loaded the optional 3rd substring will make up the name of
 * device node in the /dev directory. If omitted, the device node will
 * inherit the channel's name within sysfs.
 *
 * Searches for a pair of device and channel and probes the AIM
 *
 * Example:
 * (1) echo -n -e "mdev0:ch0@ep_81:my_rxchannel\n" >add_link
 * (2) echo -n -e "mdev0:ch0@ep_81\n" >add_link
 *
 * (1) would create the device node /dev/my_rxchannel
 * (2) would create the device node /dev/mdev0-ch0@ep_81
 */
static ssize_t store_add_link(struct most_aim_obj *aim_obj,
			      struct most_aim_attribute *attr,
			      const char *buf,
			      size_t len)
{
	struct most_c_obj *c;
	struct most_aim **aim_ptr;
	char buffer[STRING_SIZE];
	char *mdev;
	char *mdev_ch;
	char *mdev_devnod;
	char devnod_buf[STRING_SIZE];
	int ret;
	size_t max_len = min_t(size_t, len + 1, STRING_SIZE);

	strlcpy(buffer, buf, max_len);
	strlcpy(aim_obj->add_link, buf, max_len);

	ret = split_string(buffer, &mdev, &mdev_ch, &mdev_devnod);
	if (ret)
		return ret;

	if (!mdev_devnod || *mdev_devnod == 0) {
		snprintf(devnod_buf, sizeof(devnod_buf), "%s-%s", mdev,
			 mdev_ch);
		mdev_devnod = devnod_buf;
	}

	c = get_channel_by_name(mdev, mdev_ch);
	if (IS_ERR(c))
		return -ENODEV;

	if (!c->aim0.ptr)
		aim_ptr = &c->aim0.ptr;
	else if (!c->aim1.ptr)
		aim_ptr = &c->aim1.ptr;
	else
		return -ENOSPC;

	*aim_ptr = aim_obj->driver;
	ret = aim_obj->driver->probe_channel(c->iface, c->channel_id,
					     &c->cfg, &c->kobj, mdev_devnod);
	if (ret) {
		*aim_ptr = NULL;
		return ret;
	}

	return len;
}

static struct most_aim_attribute most_aim_attr_add_link =
	__ATTR(add_link, S_IRUGO | S_IWUSR, show_add_link, store_add_link);

static ssize_t show_remove_link(struct most_aim_obj *aim_obj,
				struct most_aim_attribute *attr,
				char *buf)
{
	return snprintf(buf, PAGE_SIZE, "%s\n", aim_obj->remove_link);
}

/**
 * store_remove_link - store function for remove_link attribute
 * @aim_obj: pointer to AIM object
 * @attr: its attributes
 * @buf: buffer
 * @len: buffer length
 *
 * Example:
 * echo -n -e "mdev0:ch0@ep_81\n" >remove_link
 */
static ssize_t store_remove_link(struct most_aim_obj *aim_obj,
				 struct most_aim_attribute *attr,
				 const char *buf,
				 size_t len)
{
	struct most_c_obj *c;
	char buffer[STRING_SIZE];
	char *mdev;
	char *mdev_ch;
	int ret;
	size_t max_len = min_t(size_t, len + 1, STRING_SIZE);

	strlcpy(buffer, buf, max_len);
	strlcpy(aim_obj->remove_link, buf, max_len);
	ret = split_string(buffer, &mdev, &mdev_ch, NULL);
	if (ret)
		return ret;

	c = get_channel_by_name(mdev, mdev_ch);
	if (IS_ERR(c))
		return -ENODEV;

	if (aim_obj->driver->disconnect_channel(c->iface, c->channel_id))
		return -EIO;
	if (c->aim0.ptr == aim_obj->driver)
		c->aim0.ptr = NULL;
	if (c->aim1.ptr == aim_obj->driver)
		c->aim1.ptr = NULL;
	return len;
}

static struct most_aim_attribute most_aim_attr_remove_link =
	__ATTR(remove_link, S_IRUGO | S_IWUSR, show_remove_link,
	       store_remove_link);

static struct attribute *most_aim_def_attrs[] = {
	&most_aim_attr_add_link.attr,
	&most_aim_attr_remove_link.attr,
	NULL,
};

static struct kobj_type most_aim_ktype = {
	.sysfs_ops = &most_aim_sysfs_ops,
	.release = most_aim_release,
	.default_attrs = most_aim_def_attrs,
};

static struct kset *most_aim_kset;

/**
 * create_most_aim_obj - creates an AIM object
 * @name: name of the AIM
 *
 * This creates an AIM object assigns the proper kset and registers
 * it with sysfs.
 * Returns a pointer to the object or NULL if something went wrong.
 */
static struct most_aim_obj *create_most_aim_obj(const char *name)
{
	struct most_aim_obj *most_aim;
	int retval;

	most_aim = kzalloc(sizeof(*most_aim), GFP_KERNEL);
	if (!most_aim)
		return NULL;
	most_aim->kobj.kset = most_aim_kset;
	retval = kobject_init_and_add(&most_aim->kobj, &most_aim_ktype,
				      NULL, "%s", name);
	if (retval) {
		kobject_put(&most_aim->kobj);
		return NULL;
	}
	kobject_uevent(&most_aim->kobj, KOBJ_ADD);
	return most_aim;
}

/**
 * destroy_most_aim_obj - AIM release function
 * @p: pointer to AIM object
 *
 * This decrements the reference counter of the AIM object. If the
 * reference count turns zero, its release function will be called.
 */
static void destroy_most_aim_obj(struct most_aim_obj *p)
{
	kobject_put(&p->kobj);
}

/*		     ___       ___
 *		     ___C O R E___
 */

/**
 * Instantiation of the MOST bus
 */
static struct bus_type most_bus = {
	.name = "most",
};

/**
 * Instantiation of the core driver
 */
static struct device_driver mostcore = {
	.name = "mostcore",
	.bus = &most_bus,
};

static inline void trash_mbo(struct mbo *mbo)
{
	unsigned long flags;
	struct most_c_obj *c = mbo->context;

	spin_lock_irqsave(&c->fifo_lock, flags);
	list_add(&mbo->list, &c->trash_fifo);
	spin_unlock_irqrestore(&c->fifo_lock, flags);
}

static bool hdm_mbo_ready(struct most_c_obj *c)
{
	bool empty;

	if (c->enqueue_halt)
		return false;

	spin_lock_irq(&c->fifo_lock);
	empty = list_empty(&c->halt_fifo);
	spin_unlock_irq(&c->fifo_lock);

	return !empty;
}

static void nq_hdm_mbo(struct mbo *mbo)
{
	unsigned long flags;
	struct most_c_obj *c = mbo->context;

	spin_lock_irqsave(&c->fifo_lock, flags);
	list_add_tail(&mbo->list, &c->halt_fifo);
	spin_unlock_irqrestore(&c->fifo_lock, flags);
	wake_up_interruptible(&c->hdm_fifo_wq);
}

static int hdm_enqueue_thread(void *data)
{
	struct most_c_obj *c = data;
	unsigned long flags;
	struct mbo *mbo;
	int ret;
	typeof(c->iface->enqueue) enqueue = c->iface->enqueue;

	while (likely(!kthread_should_stop())) {
		wait_event_interruptible(c->hdm_fifo_wq,
					 hdm_mbo_ready(c) ||
					 kthread_should_stop());

		mutex_lock(&c->nq_mutex);
		spin_lock_irq(&c->fifo_lock);
		if (unlikely(c->enqueue_halt || list_empty(&c->halt_fifo))) {
			spin_unlock_irq(&c->fifo_lock);
			mutex_unlock(&c->nq_mutex);
			continue;
		}

		mbo = list_pop_mbo(&c->halt_fifo);
		spin_unlock_irq(&c->fifo_lock);

		if (c->cfg.direction == MOST_CH_RX)
			mbo->buffer_length = c->cfg.buffer_size;

<<<<<<< HEAD
		mutex_lock(&c->nq_mutex);
		if (c->enqueue_halt) {
			mutex_unlock(&c->nq_mutex);
			spin_lock_irqsave(&c->fifo_lock, flags);
			list_add(&mbo->list, &c->halt_fifo);
			spin_unlock_irqrestore(&c->fifo_lock, flags);
			continue;
		}

=======
>>>>>>> 7dd8f112
		ret = enqueue(mbo->ifp, mbo->hdm_channel_id, mbo);
		mutex_unlock(&c->nq_mutex);

		if (unlikely(ret)) {
			pr_err("hdm enqueue failed\n");
			nq_hdm_mbo(mbo);
			c->hdm_enqueue_task = NULL;
			return 0;
		}
	}

	return 0;
}

static int run_enqueue_thread(struct most_c_obj *c, int channel_id)
{
	struct task_struct *task =
		kthread_run(hdm_enqueue_thread, c, "hdm_fifo_%d",
			    channel_id);

	if (IS_ERR(task))
		return PTR_ERR(task);

	c->hdm_enqueue_task = task;
	return 0;
}

/**
 * arm_mbo - recycle MBO for further usage
 * @mbo: buffer object
 *
 * This puts an MBO back to the list to have it ready for up coming
 * tx transactions.
 *
 * In case the MBO belongs to a channel that recently has been
 * poisoned, the MBO is scheduled to be trashed.
 * Calls the completion handler of an attached AIM.
 */
static void arm_mbo(struct mbo *mbo)
{
	unsigned long flags;
	struct most_c_obj *c;

	BUG_ON((!mbo) || (!mbo->context));
	c = mbo->context;

	if (c->is_poisoned) {
		trash_mbo(mbo);
		return;
	}

	c->stats.pkts++;
	c->stats.bytes += mbo->buffer_length;
	spin_lock_irqsave(&c->fifo_lock, flags);
	++*mbo->num_buffers_ptr;
	list_add_tail(&mbo->list, &c->fifo);
	spin_unlock_irqrestore(&c->fifo_lock, flags);

	if (c->aim0.refs && c->aim0.ptr->tx_completion)
		c->aim0.ptr->tx_completion(c->iface, c->channel_id);

	if (c->aim1.refs && c->aim1.ptr->tx_completion)
		c->aim1.ptr->tx_completion(c->iface, c->channel_id);
}

/**
 * arm_mbo_chain - helper function that arms an MBO chain for the HDM
 * @c: pointer to interface channel
 * @dir: direction of the channel
 * @compl: pointer to completion function
 *
 * This allocates buffer objects including the containing DMA coherent
 * buffer and puts them in the fifo.
 * Buffers of Rx channels are put in the kthread fifo, hence immediately
 * submitted to the HDM.
 *
 * Returns the number of allocated and enqueued MBOs.
 */
static int arm_mbo_chain(struct most_c_obj *c, int dir,
			 void (*compl)(struct mbo *))
{
	unsigned int i;
	int retval;
	struct mbo *mbo;
	u32 coherent_buf_size = c->cfg.buffer_size + c->cfg.extra_len;

	atomic_set(&c->mbo_nq_level, 0);

	for (i = 0; i < c->cfg.num_buffers; i++) {
		mbo = kzalloc(sizeof(*mbo), GFP_KERNEL);
		if (!mbo) {
			pr_info("WARN: Allocation of MBO failed.\n");
			retval = i;
			goto _exit;
		}
		mbo->context = c;
		mbo->ifp = c->iface;
		mbo->hdm_channel_id = c->channel_id;
		mbo->virt_address = dma_alloc_coherent(NULL,
						       coherent_buf_size,
						       &mbo->bus_address,
						       GFP_KERNEL);
		if (!mbo->virt_address) {
			pr_info("WARN: No DMA coherent buffer.\n");
			retval = i;
			goto _error1;
		}
		mbo->complete = compl;
		mbo->num_buffers_ptr = &dummy_num_buffers;
		if (dir == MOST_CH_RX) {
			nq_hdm_mbo(mbo);
			atomic_inc(&c->mbo_nq_level);
		} else {
			arm_mbo(mbo);
		}
	}
	return i;

_error1:
	kfree(mbo);
_exit:
	return retval;
}

/**
 * most_submit_mbo - submits an MBO to fifo
 * @mbo: pointer to the MBO
 *
 */
int most_submit_mbo(struct mbo *mbo)
{
	if (unlikely((!mbo) || (!mbo->context))) {
		pr_err("Bad MBO or missing channel reference\n");
		return -EINVAL;
	}

	nq_hdm_mbo(mbo);
	return 0;
}
EXPORT_SYMBOL_GPL(most_submit_mbo);

/**
 * most_write_completion - write completion handler
 * @mbo: pointer to MBO
 *
 * This recycles the MBO for further usage. In case the channel has been
 * poisoned, the MBO is scheduled to be trashed.
 */
static void most_write_completion(struct mbo *mbo)
{
	struct most_c_obj *c;

	BUG_ON((!mbo) || (!mbo->context));

	c = mbo->context;
	if (mbo->status == MBO_E_INVAL)
		pr_info("WARN: Tx MBO status: invalid\n");
	if (unlikely(c->is_poisoned || (mbo->status == MBO_E_CLOSE)))
		trash_mbo(mbo);
	else
		arm_mbo(mbo);
}

/**
 * get_channel_by_iface - get pointer to channel object
 * @iface: pointer to interface instance
 * @id: channel ID
 *
 * This retrieves a pointer to a channel of the given interface and channel ID.
 */
static struct
most_c_obj *get_channel_by_iface(struct most_interface *iface, int id)
{
	struct most_inst_obj *i;

	if (unlikely(!iface)) {
		pr_err("Bad interface\n");
		return NULL;
	}
	if (unlikely((id < 0) || (id >= iface->num_channels))) {
		pr_err("Channel index (%d) out of range\n", id);
		return NULL;
	}
	i = iface->priv;
	if (unlikely(!i)) {
		pr_err("interface is not registered\n");
		return NULL;
	}
	return i->channel[id];
}

int channel_has_mbo(struct most_interface *iface, int id, struct most_aim *aim)
{
	struct most_c_obj *c = get_channel_by_iface(iface, id);
	unsigned long flags;
	int empty;

	if (unlikely(!c))
		return -EINVAL;

	if (c->aim0.refs && c->aim1.refs &&
	    ((aim == c->aim0.ptr && c->aim0.num_buffers <= 0) ||
	     (aim == c->aim1.ptr && c->aim1.num_buffers <= 0)))
		return 0;

	spin_lock_irqsave(&c->fifo_lock, flags);
	empty = list_empty(&c->fifo);
	spin_unlock_irqrestore(&c->fifo_lock, flags);
	return !empty;
}
EXPORT_SYMBOL_GPL(channel_has_mbo);

/**
 * most_get_mbo - get pointer to an MBO of pool
 * @iface: pointer to interface instance
 * @id: channel ID
 *
 * This attempts to get a free buffer out of the channel fifo.
 * Returns a pointer to MBO on success or NULL otherwise.
 */
struct mbo *most_get_mbo(struct most_interface *iface, int id,
			 struct most_aim *aim)
{
	struct mbo *mbo;
	struct most_c_obj *c;
	unsigned long flags;
	int *num_buffers_ptr;

	c = get_channel_by_iface(iface, id);
	if (unlikely(!c))
		return NULL;

	if (c->aim0.refs && c->aim1.refs &&
	    ((aim == c->aim0.ptr && c->aim0.num_buffers <= 0) ||
	     (aim == c->aim1.ptr && c->aim1.num_buffers <= 0)))
		return NULL;

	if (aim == c->aim0.ptr)
		num_buffers_ptr = &c->aim0.num_buffers;
	else if (aim == c->aim1.ptr)
		num_buffers_ptr = &c->aim1.num_buffers;
	else
		num_buffers_ptr = &dummy_num_buffers;

	spin_lock_irqsave(&c->fifo_lock, flags);
	if (list_empty(&c->fifo)) {
		spin_unlock_irqrestore(&c->fifo_lock, flags);
		return NULL;
	}
	mbo = list_pop_mbo(&c->fifo);
	--*num_buffers_ptr;
	spin_unlock_irqrestore(&c->fifo_lock, flags);

	mbo->num_buffers_ptr = num_buffers_ptr;
	mbo->buffer_length = c->cfg.buffer_size;
	return mbo;
}
EXPORT_SYMBOL_GPL(most_get_mbo);

/**
 * most_put_mbo - return buffer to pool
 * @mbo: buffer object
 */
void most_put_mbo(struct mbo *mbo)
{
	struct most_c_obj *c = mbo->context;

	if (c->cfg.direction == MOST_CH_TX) {
		arm_mbo(mbo);
		return;
	}
	nq_hdm_mbo(mbo);
	atomic_inc(&c->mbo_nq_level);
}
EXPORT_SYMBOL_GPL(most_put_mbo);

/**
 * most_read_completion - read completion handler
 * @mbo: pointer to MBO
 *
 * This function is called by the HDM when data has been received from the
 * hardware and copied to the buffer of the MBO.
 *
 * In case the channel has been poisoned it puts the buffer in the trash queue.
 * Otherwise, it passes the buffer to an AIM for further processing.
 */
static void most_read_completion(struct mbo *mbo)
{
	struct most_c_obj *c = mbo->context;

	if (unlikely(c->is_poisoned || (mbo->status == MBO_E_CLOSE))) {
		trash_mbo(mbo);
		return;
	}

	if (mbo->status == MBO_E_INVAL) {
		nq_hdm_mbo(mbo);
		atomic_inc(&c->mbo_nq_level);
		return;
	}

	if (atomic_sub_and_test(1, &c->mbo_nq_level))
		c->is_starving = 1;

	c->stats.pkts++;
	c->stats.bytes += mbo->processed_length;

	if (c->aim0.refs && c->aim0.ptr->rx_completion &&
	    c->aim0.ptr->rx_completion(mbo) == 0)
		return;

	if (c->aim1.refs && c->aim1.ptr->rx_completion &&
	    c->aim1.ptr->rx_completion(mbo) == 0)
		return;

	most_put_mbo(mbo);
}

/**
 * most_start_channel - prepares a channel for communication
 * @iface: pointer to interface instance
 * @id: channel ID
 *
 * This prepares the channel for usage. Cross-checks whether the
 * channel's been properly configured.
 *
 * Returns 0 on success or error code otherwise.
 */
int most_start_channel(struct most_interface *iface, int id,
		       struct most_aim *aim)
{
	int num_buffer;
	int ret;
	struct most_c_obj *c = get_channel_by_iface(iface, id);

	if (unlikely(!c))
		return -EINVAL;

	mutex_lock(&c->start_mutex);
	if (c->aim0.refs + c->aim1.refs > 0)
		goto out; /* already started by other aim */

	if (!try_module_get(iface->mod)) {
		pr_info("failed to acquire HDM lock\n");
		mutex_unlock(&c->start_mutex);
		return -ENOLCK;
	}

	c->cfg.extra_len = 0;
	if (c->iface->configure(c->iface, c->channel_id, &c->cfg)) {
		pr_info("channel configuration failed. Go check settings...\n");
		ret = -EINVAL;
		goto error;
	}

	init_waitqueue_head(&c->hdm_fifo_wq);

	if (c->cfg.direction == MOST_CH_RX)
		num_buffer = arm_mbo_chain(c, c->cfg.direction,
					   most_read_completion);
	else
		num_buffer = arm_mbo_chain(c, c->cfg.direction,
					   most_write_completion);
	if (unlikely(!num_buffer)) {
		pr_info("failed to allocate memory\n");
		ret = -ENOMEM;
		goto error;
	}

	ret = run_enqueue_thread(c, id);
	if (ret)
		goto error;

	c->is_starving = 0;
	c->aim0.num_buffers = c->cfg.num_buffers / 2;
	c->aim1.num_buffers = c->cfg.num_buffers - c->aim0.num_buffers;
	atomic_set(&c->mbo_ref, num_buffer);

out:
	if (aim == c->aim0.ptr)
		c->aim0.refs++;
	if (aim == c->aim1.ptr)
		c->aim1.refs++;
	mutex_unlock(&c->start_mutex);
	return 0;

error:
	module_put(iface->mod);
	mutex_unlock(&c->start_mutex);
	return ret;
}
EXPORT_SYMBOL_GPL(most_start_channel);

/**
 * most_stop_channel - stops a running channel
 * @iface: pointer to interface instance
 * @id: channel ID
 */
int most_stop_channel(struct most_interface *iface, int id,
		      struct most_aim *aim)
{
	struct most_c_obj *c;

	if (unlikely((!iface) || (id >= iface->num_channels) || (id < 0))) {
		pr_err("Bad interface or index out of range\n");
		return -EINVAL;
	}
	c = get_channel_by_iface(iface, id);
	if (unlikely(!c))
		return -EINVAL;

	mutex_lock(&c->start_mutex);
	if (c->aim0.refs + c->aim1.refs >= 2)
		goto out;

	if (c->hdm_enqueue_task)
		kthread_stop(c->hdm_enqueue_task);
	c->hdm_enqueue_task = NULL;

	if (iface->mod)
		module_put(iface->mod);

	c->is_poisoned = true;
	if (c->iface->poison_channel(c->iface, c->channel_id)) {
		pr_err("Cannot stop channel %d of mdev %s\n", c->channel_id,
		       c->iface->description);
		mutex_unlock(&c->start_mutex);
		return -EAGAIN;
	}
	flush_trash_fifo(c);
	flush_channel_fifos(c);

#ifdef CMPL_INTERRUPTIBLE
	if (wait_for_completion_interruptible(&c->cleanup)) {
		pr_info("Interrupted while clean up ch %d\n", c->channel_id);
		mutex_unlock(&c->start_mutex);
		return -EINTR;
	}
#else
	wait_for_completion(&c->cleanup);
#endif
	c->is_poisoned = false;

out:
	if (aim == c->aim0.ptr)
		c->aim0.refs--;
	if (aim == c->aim1.ptr)
		c->aim1.refs--;
	mutex_unlock(&c->start_mutex);
	return 0;
}
EXPORT_SYMBOL_GPL(most_stop_channel);

/**
 * most_register_aim - registers an AIM (driver) with the core
 * @aim: instance of AIM to be registered
 */
int most_register_aim(struct most_aim *aim)
{
	struct most_aim_obj *aim_obj;

	if (!aim) {
		pr_err("Bad driver\n");
		return -EINVAL;
	}
	aim_obj = create_most_aim_obj(aim->name);
	if (!aim_obj) {
		pr_info("failed to alloc driver object\n");
		return -ENOMEM;
	}
	aim_obj->driver = aim;
	aim->context = aim_obj;
	pr_info("registered new application interfacing module %s\n",
		aim->name);
	list_add_tail(&aim_obj->list, &aim_list);
	return 0;
}
EXPORT_SYMBOL_GPL(most_register_aim);

/**
 * most_deregister_aim - deregisters an AIM (driver) with the core
 * @aim: AIM to be removed
 */
int most_deregister_aim(struct most_aim *aim)
{
	struct most_aim_obj *aim_obj;
	struct most_c_obj *c, *tmp;
	struct most_inst_obj *i, *i_tmp;

	if (!aim) {
		pr_err("Bad driver\n");
		return -EINVAL;
	}

	aim_obj = aim->context;
	if (!aim_obj) {
		pr_info("driver not registered.\n");
		return -EINVAL;
	}
	list_for_each_entry_safe(i, i_tmp, &instance_list, list) {
		list_for_each_entry_safe(c, tmp, &i->channel_list, list) {
			if (c->aim0.ptr == aim || c->aim1.ptr == aim)
				aim->disconnect_channel(
					c->iface, c->channel_id);
			if (c->aim0.ptr == aim)
				c->aim0.ptr = NULL;
			if (c->aim1.ptr == aim)
				c->aim1.ptr = NULL;
		}
	}
	list_del(&aim_obj->list);
	destroy_most_aim_obj(aim_obj);
	pr_info("deregistering application interfacing module %s\n", aim->name);
	return 0;
}
EXPORT_SYMBOL_GPL(most_deregister_aim);

/**
 * most_register_interface - registers an interface with core
 * @iface: pointer to the instance of the interface description.
 *
 * Allocates and initializes a new interface instance and all of its channels.
 * Returns a pointer to kobject or an error pointer.
 */
struct kobject *most_register_interface(struct most_interface *iface)
{
	unsigned int i;
	int id;
	char name[STRING_SIZE];
	char channel_name[STRING_SIZE];
	struct most_c_obj *c;
	struct most_inst_obj *inst;

	if (!iface || !iface->enqueue || !iface->configure ||
	    !iface->poison_channel || (iface->num_channels > MAX_CHANNELS)) {
		pr_err("Bad interface or channel overflow\n");
		return ERR_PTR(-EINVAL);
	}

	id = ida_simple_get(&mdev_id, 0, 0, GFP_KERNEL);
	if (id < 0) {
		pr_info("Failed to alloc mdev ID\n");
		return ERR_PTR(id);
	}
	snprintf(name, STRING_SIZE, "mdev%d", id);

	inst = create_most_inst_obj(name);
	if (!inst) {
		pr_info("Failed to allocate interface instance\n");
		ida_simple_remove(&mdev_id, id);
		return ERR_PTR(-ENOMEM);
	}

	iface->priv = inst;
	INIT_LIST_HEAD(&inst->channel_list);
	inst->iface = iface;
	inst->dev_id = id;
	list_add_tail(&inst->list, &instance_list);

	for (i = 0; i < iface->num_channels; i++) {
		const char *name_suffix = iface->channel_vector[i].name_suffix;

		if (!name_suffix)
			snprintf(channel_name, STRING_SIZE, "ch%d", i);
		else if (name_suffix[0] == '@')
			snprintf(channel_name, STRING_SIZE, "ch%d%s", i,
				 name_suffix);
		else
			snprintf(channel_name, STRING_SIZE, "%s", name_suffix);

		/* this increments the reference count of this instance */
		c = create_most_c_obj(channel_name, &inst->kobj);
		if (!c)
			goto free_instance;
		inst->channel[i] = c;
		c->is_starving = 0;
		c->iface = iface;
		c->inst = inst;
		c->channel_id = i;
		c->keep_mbo = false;
		c->enqueue_halt = false;
		c->is_poisoned = false;
		c->cfg.direction = 0;
		c->cfg.data_type = 0;
		c->cfg.num_buffers = 0;
		c->cfg.buffer_size = 0;
		c->cfg.subbuffer_size = 0;
		c->cfg.packets_per_xact = 0;
		spin_lock_init(&c->fifo_lock);
		INIT_LIST_HEAD(&c->fifo);
		INIT_LIST_HEAD(&c->trash_fifo);
		INIT_LIST_HEAD(&c->halt_fifo);
		init_completion(&c->cleanup);
		atomic_set(&c->mbo_ref, 0);
		mutex_init(&c->start_mutex);
		mutex_init(&c->nq_mutex);
		list_add_tail(&c->list, &inst->channel_list);
	}
	pr_info("registered new MOST device mdev%d (%s)\n",
		inst->dev_id, iface->description);
	return &inst->kobj;

free_instance:
	pr_info("Failed allocate channel(s)\n");
	list_del(&inst->list);
	ida_simple_remove(&mdev_id, id);
	destroy_most_inst_obj(inst);
	return ERR_PTR(-ENOMEM);
}
EXPORT_SYMBOL_GPL(most_register_interface);

/**
 * most_deregister_interface - deregisters an interface with core
 * @iface: pointer to the interface instance description.
 *
 * Before removing an interface instance from the list, all running
 * channels are stopped and poisoned.
 */
void most_deregister_interface(struct most_interface *iface)
{
	struct most_inst_obj *i = iface->priv;
	struct most_c_obj *c;

	if (unlikely(!i)) {
		pr_info("Bad Interface\n");
		return;
	}
	pr_info("deregistering MOST device %s (%s)\n", i->kobj.name,
		iface->description);

	list_for_each_entry(c, &i->channel_list, list) {
		if (c->aim0.ptr)
			c->aim0.ptr->disconnect_channel(c->iface,
							c->channel_id);
		if (c->aim1.ptr)
			c->aim1.ptr->disconnect_channel(c->iface,
							c->channel_id);
		c->aim0.ptr = NULL;
		c->aim1.ptr = NULL;
	}

	ida_simple_remove(&mdev_id, i->dev_id);
	list_del(&i->list);
	destroy_most_inst_obj(i);
}
EXPORT_SYMBOL_GPL(most_deregister_interface);

/**
 * most_stop_enqueue - prevents core from enqueueing MBOs
 * @iface: pointer to interface
 * @id: channel id
 *
 * This is called by an HDM that _cannot_ attend to its duties and
 * is imminent to get run over by the core. The core is not going to
 * enqueue any further packets unless the flagging HDM calls
 * most_resume enqueue().
 */
void most_stop_enqueue(struct most_interface *iface, int id)
{
	struct most_c_obj *c = get_channel_by_iface(iface, id);

<<<<<<< HEAD
	if (unlikely(!c))
=======
	if (!c)
>>>>>>> 7dd8f112
		return;

	mutex_lock(&c->nq_mutex);
	c->enqueue_halt = true;
	mutex_unlock(&c->nq_mutex);
}
EXPORT_SYMBOL_GPL(most_stop_enqueue);

/**
 * most_resume_enqueue - allow core to enqueue MBOs again
 * @iface: pointer to interface
 * @id: channel id
 *
 * This clears the enqueue halt flag and enqueues all MBOs currently
 * sitting in the wait fifo.
 */
void most_resume_enqueue(struct most_interface *iface, int id)
{
	struct most_c_obj *c = get_channel_by_iface(iface, id);

	if (!c)
		return;

	mutex_lock(&c->nq_mutex);
	c->enqueue_halt = false;
	mutex_unlock(&c->nq_mutex);

	wake_up_interruptible(&c->hdm_fifo_wq);
}
EXPORT_SYMBOL_GPL(most_resume_enqueue);

static int __init most_init(void)
{
	pr_info("init()\n");
	INIT_LIST_HEAD(&instance_list);
	INIT_LIST_HEAD(&aim_list);
	ida_init(&mdev_id);

	if (bus_register(&most_bus)) {
		pr_info("Cannot register most bus\n");
		goto exit;
	}

	most_class = class_create(THIS_MODULE, "most");
	if (IS_ERR(most_class)) {
		pr_info("No udev support.\n");
		goto exit_bus;
	}
	if (driver_register(&mostcore)) {
		pr_info("Cannot register core driver\n");
		goto exit_class;
	}

	core_dev = device_create(most_class, NULL, 0, NULL, "mostcore");
	if (IS_ERR(core_dev))
		goto exit_driver;

	if (dma_set_coherent_mask(core_dev, (u64)DMA_BIT_MASK(32)))
		goto exit_class_container;

	most_aim_kset = kset_create_and_add("aims", NULL, &core_dev->kobj);
	if (!most_aim_kset)
		goto exit_class_container;

	most_inst_kset = kset_create_and_add("devices", NULL, &core_dev->kobj);
	if (!most_inst_kset)
		goto exit_driver_kset;

	return 0;

exit_driver_kset:
	kset_unregister(most_aim_kset);
exit_class_container:
	device_destroy(most_class, 0);
exit_driver:
	driver_unregister(&mostcore);
exit_class:
	class_destroy(most_class);
exit_bus:
	bus_unregister(&most_bus);
exit:
	return -ENOMEM;
}

static void __exit most_exit(void)
{
	struct most_inst_obj *i, *i_tmp;
	struct most_aim_obj *d, *d_tmp;

	pr_info("exit core module\n");
	list_for_each_entry_safe(d, d_tmp, &aim_list, list) {
		destroy_most_aim_obj(d);
	}

	list_for_each_entry_safe(i, i_tmp, &instance_list, list) {
		list_del(&i->list);
		destroy_most_inst_obj(i);
	}
	kset_unregister(most_inst_kset);
	kset_unregister(most_aim_kset);
	device_destroy(most_class, 0);
	driver_unregister(&mostcore);
	class_destroy(most_class);
	bus_unregister(&most_bus);
	ida_destroy(&mdev_id);
}

module_init(most_init);
module_exit(most_exit);
MODULE_LICENSE("GPL");
MODULE_AUTHOR("Christian Gromm <christian.gromm@microchip.com>");
MODULE_DESCRIPTION("Core module of stacked MOST Linux driver");<|MERGE_RESOLUTION|>--- conflicted
+++ resolved
@@ -1189,7 +1189,6 @@
 static int hdm_enqueue_thread(void *data)
 {
 	struct most_c_obj *c = data;
-	unsigned long flags;
 	struct mbo *mbo;
 	int ret;
 	typeof(c->iface->enqueue) enqueue = c->iface->enqueue;
@@ -1213,18 +1212,6 @@
 		if (c->cfg.direction == MOST_CH_RX)
 			mbo->buffer_length = c->cfg.buffer_size;
 
-<<<<<<< HEAD
-		mutex_lock(&c->nq_mutex);
-		if (c->enqueue_halt) {
-			mutex_unlock(&c->nq_mutex);
-			spin_lock_irqsave(&c->fifo_lock, flags);
-			list_add(&mbo->list, &c->halt_fifo);
-			spin_unlock_irqrestore(&c->fifo_lock, flags);
-			continue;
-		}
-
-=======
->>>>>>> 7dd8f112
 		ret = enqueue(mbo->ifp, mbo->hdm_channel_id, mbo);
 		mutex_unlock(&c->nq_mutex);
 
@@ -1886,11 +1873,7 @@
 {
 	struct most_c_obj *c = get_channel_by_iface(iface, id);
 
-<<<<<<< HEAD
-	if (unlikely(!c))
-=======
 	if (!c)
->>>>>>> 7dd8f112
 		return;
 
 	mutex_lock(&c->nq_mutex);
