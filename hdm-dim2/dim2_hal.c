--- conflicted
+++ resolved
@@ -135,32 +135,7 @@
 
 /* -------------------------------------------------------------------------- */
 
-<<<<<<< HEAD
-static void dim2_clear_dbr(u16 addr, u16 size)
-{
-	enum { MADR_TB_BIT = 30, MADR_WNR_BIT = 31 };
-
-	u16 const end_addr = addr + size;
-	u32 const cmd = bit_mask(MADR_WNR_BIT) | bit_mask(MADR_TB_BIT);
-
-	dimcb_io_write(&g.dim2->MCTL, 0);   /* clear transfer complete */
-	dimcb_io_write(&g.dim2->MDAT0, 0);
-
-	for (; addr < end_addr; addr++) {
-		dimcb_io_write(&g.dim2->MADR, cmd | addr);
-
-		/* wait till transfer is completed */
-		while ((dimcb_io_read(&g.dim2->MCTL) & 1) != 1)
-			continue;
-
-		dimcb_io_write(&g.dim2->MCTL, 0);   /* clear transfer complete */
-	}
-}
-
-static u32 dim2_read_ctr(u32 ctr_addr, u16 mdat_idx)
-=======
 static void dim2_transfer_madr(u32 val)
->>>>>>> e7dbe68b
 {
 	dimcb_io_write(&g.dim2->MADR, val);
 
